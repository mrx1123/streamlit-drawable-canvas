# Changelog

All notable changes to this project will be documented in this file.

The format is based on [Keep a Changelog](https://keepachangelog.com/en/1.0.0/),
and this project adheres to [Semantic Versioning](https://semver.org/spec/v2.0.0.html).

<<<<<<< HEAD
=======
## [0.8.0] - 2021-06-06

- New `polygon` drawing mode:
  - left-click will add point
  - right click will close polygon
  - double click will remove latest point
- the Bin button in the toolbar which deletes the canvas content will now empty the history and send back to Streamlit a blank state, even if `update_streamlit` is set to `False`.
- Right-click fires the `send canvas data back to Streamlit` event for all tools (not only the `polygon`) even if `update_streamlit` is set to `False`.

>>>>>>> 273853b8
## [0.7.0] - 2021-05-14

- `initial_drawing` is now used as the initial canvas state. If `None` provided then we create one on the Python side. This provokes the following changes:
  - a change in `background_color` will reset the drawing.
  - `background_color` will override the background color present in `initial_drawing`.
  - if `background_image` is present then `background_color` is removed from `st_canvas` call.
- Upgrade Fabric.js to version 4.4.0.
- Toolbar is now on the bottom left to account for large canvas width.
- Add argument to make the toolbar invisible.
- Make `stroke_width` the minimum size constraint to create a rectangle and circle. Thanks [hiankun](https://github.com/hiankun) for the PR!

## [0.6.0] - 2021-01-30

- Add `initial_drawing` argument to initialize canvas with an exported canvas state

## [0.5.2] - 2021-01-23

- Fix state issue with deleting an object through double click

## [0.5.1] - 2020-10-13

- Add undo/redo/clear buttons
- Add "Send to Streamlit" button for when "Realtime update" is disabled

## [0.4.0] - 2020-09-04

- Add Circle tool
- Add argument to fetch data back to Streamlit on demand

## [0.3.0] - 2020-08-27

### Added

- Add Rectangle tool
- Return JSON representation of canvas to Streamlit
- Add background image behind canvas

## [0.2.0] - 2020-08-20

### Added

- Add drawing of straight lines

### Changed

- API entrypoint for "drawing_mode" is now of type string

## [0.1.1] - 2020-07-14

- Disable Retina scaling

## [0.1.0] - 2020-07-06

- Drawable canvas widget<|MERGE_RESOLUTION|>--- conflicted
+++ resolved
@@ -5,8 +5,6 @@
 The format is based on [Keep a Changelog](https://keepachangelog.com/en/1.0.0/),
 and this project adheres to [Semantic Versioning](https://semver.org/spec/v2.0.0.html).
 
-<<<<<<< HEAD
-=======
 ## [0.8.0] - 2021-06-06
 
 - New `polygon` drawing mode:
@@ -16,7 +14,6 @@
 - the Bin button in the toolbar which deletes the canvas content will now empty the history and send back to Streamlit a blank state, even if `update_streamlit` is set to `False`.
 - Right-click fires the `send canvas data back to Streamlit` event for all tools (not only the `polygon`) even if `update_streamlit` is set to `False`.
 
->>>>>>> 273853b8
 ## [0.7.0] - 2021-05-14
 
 - `initial_drawing` is now used as the initial canvas state. If `None` provided then we create one on the Python side. This provokes the following changes:
